--- conflicted
+++ resolved
@@ -140,20 +140,18 @@
   def browser
     self.class.driver
   end
-<<<<<<< HEAD
 
   def cleanup!
     browser.manage.delete_all_cookies
   end
 
-=======
   def within_frame(frame_id)
-      old_window = browser.window_handle
-      browser.switch_to.frame(frame_id)
-      yield
-      browser.switch_to.window old_window
+    old_window = browser.window_handle
+    browser.switch_to.frame(frame_id)
+    yield
+    browser.switch_to.window old_window
   end
->>>>>>> 4b7609ac
+
 private
 
   def url(path)
