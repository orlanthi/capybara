require File.expand_path('spec_helper', File.dirname(__FILE__))
require 'nokogiri'

shared_examples_for "session" do
  def extract_results(session)
    YAML.load Nokogiri::HTML(session.body).xpath("//pre[@id='results']").first.text
  end

  describe '#app' do
    it "should remember the application" do
      @session.app.should == TestApp
    end
  end

  describe '#visit' do
    it "should fetch a response from the driver" do
      @session.visit('/')
      @session.body.should include('Hello world!')
      @session.visit('/foo')
      @session.body.should include('Another World')
    end
  end
<<<<<<< HEAD
=======
  
  describe '#click' do
    it "should click on a link" do
      @session.visit('/with_html')
      @session.click('labore')
      @session.body.should include('<h1>Bar</h1>')
    end
    
    it "should click on a button" do
      @session.visit('/form')
      @session.click('awe123')
      extract_results(@session)['first_name'].should == 'John'
    end
    
    context "with a locator that doesn't exist" do
      it "should raise an error" do
        @session.visit('/with_html')
        running do
          @session.click('does not exist')
        end.should raise_error(Capybara::ElementNotFound)
      end
    end
  end

  describe '#click_link' do
    before do
      @session.visit('/with_html')
    end

    context "with id given" do
      it "should take user to the linked page" do
        @session.click_link('foo')
        @session.body.should include('Another World')
      end
    end

    context "with text given" do
      it "should take user to the linked page" do
        @session.click_link('labore')
        @session.body.should include('<h1>Bar</h1>')
      end
    end

    context "with title given" do
      it "should take user to the linked page" do
        @session.click_link('awesome title')
        @session.body.should include('<h1>Bar</h1>')
      end
    end

    context "with a locator that doesn't exist" do
      it "should raise an error" do
        running do
          @session.click_link('does not exist')
        end.should raise_error(Capybara::ElementNotFound)
      end
    end

    it "should follow redirects" do
      @session.click_link('Redirect')
      @session.body.should include('You landed')
    end
  end

  describe '#click_button' do
    before do
      @session.visit('/form')
    end

    context "with multiple values with the same name" do
      it "should use the latest given value" do
        @session.check('Terms of Use')
        @session.click_button('awesome')
        extract_results(@session)['terms_of_use'].should == '1'
      end
    end

    context "with value given on a submit button" do
      before do
        @session.click_button('awesome')
        @results = extract_results(@session)
      end

      it "should serialize and submit text fields" do
        @results['first_name'].should == 'John'
      end

      it "should escape fields when submitting" do
        @results['phone'].should == '+1 555 7021'
      end

      it "should serialize and submit password fields" do
        @results['password'].should == 'seeekrit'
      end

      it "should serialize and submit hidden fields" do
        @results['token'].should == '12345'
      end

      it "should not serialize fields from other forms" do
        @results['middle_name'].should be_nil
      end

      it "should submit the button that was clicked, but not other buttons" do
        @results['awesome'].should == 'awesome'
        @results['crappy'].should be_nil
      end

      it "should serialize radio buttons" do
        @results['gender'].should == 'female'
      end

      it "should serialize check boxes" do
        @results['pets'].should include('dog', 'hamster')
        @results['pets'].should_not include('cat')
      end

      it "should serialize text areas" do
        @results['description'].should == 'Descriptive text goes here'
      end

      it "should serialize select tag with values" do
        @results['locale'].should == 'en'
      end

      it "should serialize select tag without values" do
        @results['region'].should == 'Norway'
      end

      it "should serialize first option for select tag with no selection" do
        @results['city'].should == 'London'
      end

      it "should not serialize a select tag without options" do
        @results['tendency'].should be_nil
      end
    end

    context "with id given on a submit button" do
      it "should submit the associated form" do
        @session.click_button('awe123')
        extract_results(@session)['first_name'].should == 'John'
      end
    end

    context "with value given on an image button" do
      it "should submit the associated form" do
        @session.click_button('okay')
        extract_results(@session)['first_name'].should == 'John'
      end
    end

    context "with id given on an image button" do
      it "should submit the associated form" do
        @session.click_button('okay556')
        extract_results(@session)['first_name'].should == 'John'
      end
    end

    context "with text given on a button defined by <button> tag" do
      it "should submit the associated form" do
        @session.click_button('Click me')
        extract_results(@session)['first_name'].should == 'John'
      end
    end

   context "with id given on a button defined by <button> tag" do
      it "should submit the associated form" do
        @session.click_button('click_me_123')
        extract_results(@session)['first_name'].should == 'John'
      end
    end

   context "with value given on a button defined by <button> tag" do
      it "should submit the associated form" do
        @session.click_button('click_me')
        extract_results(@session)['first_name'].should == 'John'
      end
    end

    context "with a locator that doesn't exist" do
      it "should raise an error" do
        running do
          @session.click_button('does not exist')
        end.should raise_error(Capybara::ElementNotFound)
      end
    end

    it "should serialize and send GET forms" do
      @session.visit('/form')
      @session.click_button('med')
      @results = extract_results(@session)
      @results['middle_name'].should == 'Darren'
      @results['foo'].should be_nil
    end

    it "should follow redirects" do
      @session.click_button('Go FAR')
      @session.body.should include('You landed')
    end
  end

  describe "#fill_in" do
    before do
      @session.visit('/form')
    end

    it "should fill in a text field by id" do
      @session.fill_in('form_first_name', :with => 'Harry')
      @session.click_button('awesome')
      extract_results(@session)['first_name'].should == 'Harry'
    end

    it "should fill in a text field by label" do
      @session.fill_in('First Name', :with => 'Harry')
      @session.click_button('awesome')
      extract_results(@session)['first_name'].should == 'Harry'
    end
    
    it "should fill in a text field by label without for" do
      @session.fill_in('Street', :with => 'Avenue Q')
      @session.click_button('awesome')
      extract_results(@session)['street'].should == 'Avenue Q'
    end

    it "should favour exact label matches over partial matches" do
      @session.fill_in('Name', :with => 'Harry Jones')
      @session.click_button('awesome')
      extract_results(@session)['name'].should == 'Harry Jones'
    end

    it "should fill in a textarea by id" do
      @session.fill_in('form_description', :with => 'Texty text')
      @session.click_button('awesome')
      extract_results(@session)['description'].should == 'Texty text'
    end

    it "should fill in a textarea by label" do
      @session.fill_in('Description', :with => 'Texty text')
      @session.click_button('awesome')
      extract_results(@session)['description'].should == 'Texty text'
    end

    it "should fill in a password field by id" do
      @session.fill_in('form_password', :with => 'supasikrit')
      @session.click_button('awesome')
      extract_results(@session)['password'].should == 'supasikrit'
    end

    it "should fill in a password field by label" do
      @session.fill_in('Password', :with => 'supasikrit')
      @session.click_button('awesome')
      extract_results(@session)['password'].should == 'supasikrit'
    end

    context "with a locator that doesn't exist" do
      it "should raise an error" do
        running do
          @session.fill_in('does not exist', :with => 'Blah blah')
        end.should raise_error(Capybara::ElementNotFound)
      end
    end
  end

  describe "#choose" do
    before do
      @session.visit('/form')
    end

    it "should choose a radio button by id" do
      @session.choose("gender_male")
      @session.click_button('awesome')
      extract_results(@session)['gender'].should == 'male'
    end

    it "should choose a radio button by label" do
      @session.choose("Both")
      @session.click_button('awesome')
      extract_results(@session)['gender'].should == 'both'
    end

    context "with a locator that doesn't exist" do
      it "should raise an error" do
        running { @session.choose('does not exist') }.should raise_error(Capybara::ElementNotFound)
      end
    end
  end

  describe "#check" do
    before do
      @session.visit('/form')
    end

    it "should check a checkbox by id" do
      @session.check("form_pets_cat")
      @session.click_button('awesome')
      extract_results(@session)['pets'].should include('dog', 'cat', 'hamster')
    end

    it "should check a checkbox by label" do
      @session.check("Cat")
      @session.click_button('awesome')
      extract_results(@session)['pets'].should include('dog', 'cat', 'hamster')
    end

    context "with a locator that doesn't exist" do
      it "should raise an error" do
        running { @session.check('does not exist') }.should raise_error(Capybara::ElementNotFound)
      end
    end
  end

  describe "#uncheck" do
    before do
      @session.visit('/form')
    end

    it "should uncheck a checkbox by id" do
      @session.uncheck("form_pets_hamster")
      @session.click_button('awesome')
      extract_results(@session)['pets'].should include('dog')
      extract_results(@session)['pets'].should_not include('hamster')
    end

    it "should uncheck a checkbox by label" do
      @session.uncheck("Hamster")
      @session.click_button('awesome')
      extract_results(@session)['pets'].should include('dog')
      extract_results(@session)['pets'].should_not include('hamster')
    end

    context "with a locator that doesn't exist" do
      it "should raise an error" do
        running { @session.uncheck('does not exist') }.should raise_error(Capybara::ElementNotFound)
      end
    end
  end

  describe "#select" do
    before do
      @session.visit('/form')
    end

    it "should select an option from a select box by id" do
      @session.select("Finish", :from => 'form_locale')
      @session.click_button('awesome')
      extract_results(@session)['locale'].should == 'fi'
    end
>>>>>>> ce914ed4

  #describe '#click_element' do
  #  it "should click on a element" do
  #    @session.visit('/with_html')
  #    @session.click_element('fool_to_cry')
  #    @session.body.should include('<div id="fool_to_cry">and I go see her sometimes<br />And we make love, so fine<br />I put my head on her shoulder<br /></div>')
  #  end
  #end  
  
  it_should_behave_like "all"
  it_should_behave_like "attach_file"
  it_should_behave_like "check"
  it_should_behave_like "choose"  
  it_should_behave_like "click"  
  it_should_behave_like "click_button"
  it_should_behave_like "click_link"
  it_should_behave_like "fill_in"  
  it_should_behave_like "find_button"
  it_should_behave_like "find_field"
  it_should_behave_like "find_link"
  it_should_behave_like "find"
  it_should_behave_like "has_content"  
  it_should_behave_like "has_css"  
  it_should_behave_like "has_css"
  it_should_behave_like "has_xpath"
  it_should_behave_like "select"
  it_should_behave_like "uncheck"  
  it_should_behave_like "wait_for"
  it_should_behave_like "within"  
end


describe Capybara::Session do
  context 'with non-existant driver' do
    it "should raise an error" do
      running {
        Capybara::Session.new(:quox, TestApp).driver
      }.should raise_error(Capybara::DriverNotFoundError)
    end
  end
end
<|MERGE_RESOLUTION|>--- conflicted
+++ resolved
@@ -20,365 +20,6 @@
       @session.body.should include('Another World')
     end
   end
-<<<<<<< HEAD
-=======
-  
-  describe '#click' do
-    it "should click on a link" do
-      @session.visit('/with_html')
-      @session.click('labore')
-      @session.body.should include('<h1>Bar</h1>')
-    end
-    
-    it "should click on a button" do
-      @session.visit('/form')
-      @session.click('awe123')
-      extract_results(@session)['first_name'].should == 'John'
-    end
-    
-    context "with a locator that doesn't exist" do
-      it "should raise an error" do
-        @session.visit('/with_html')
-        running do
-          @session.click('does not exist')
-        end.should raise_error(Capybara::ElementNotFound)
-      end
-    end
-  end
-
-  describe '#click_link' do
-    before do
-      @session.visit('/with_html')
-    end
-
-    context "with id given" do
-      it "should take user to the linked page" do
-        @session.click_link('foo')
-        @session.body.should include('Another World')
-      end
-    end
-
-    context "with text given" do
-      it "should take user to the linked page" do
-        @session.click_link('labore')
-        @session.body.should include('<h1>Bar</h1>')
-      end
-    end
-
-    context "with title given" do
-      it "should take user to the linked page" do
-        @session.click_link('awesome title')
-        @session.body.should include('<h1>Bar</h1>')
-      end
-    end
-
-    context "with a locator that doesn't exist" do
-      it "should raise an error" do
-        running do
-          @session.click_link('does not exist')
-        end.should raise_error(Capybara::ElementNotFound)
-      end
-    end
-
-    it "should follow redirects" do
-      @session.click_link('Redirect')
-      @session.body.should include('You landed')
-    end
-  end
-
-  describe '#click_button' do
-    before do
-      @session.visit('/form')
-    end
-
-    context "with multiple values with the same name" do
-      it "should use the latest given value" do
-        @session.check('Terms of Use')
-        @session.click_button('awesome')
-        extract_results(@session)['terms_of_use'].should == '1'
-      end
-    end
-
-    context "with value given on a submit button" do
-      before do
-        @session.click_button('awesome')
-        @results = extract_results(@session)
-      end
-
-      it "should serialize and submit text fields" do
-        @results['first_name'].should == 'John'
-      end
-
-      it "should escape fields when submitting" do
-        @results['phone'].should == '+1 555 7021'
-      end
-
-      it "should serialize and submit password fields" do
-        @results['password'].should == 'seeekrit'
-      end
-
-      it "should serialize and submit hidden fields" do
-        @results['token'].should == '12345'
-      end
-
-      it "should not serialize fields from other forms" do
-        @results['middle_name'].should be_nil
-      end
-
-      it "should submit the button that was clicked, but not other buttons" do
-        @results['awesome'].should == 'awesome'
-        @results['crappy'].should be_nil
-      end
-
-      it "should serialize radio buttons" do
-        @results['gender'].should == 'female'
-      end
-
-      it "should serialize check boxes" do
-        @results['pets'].should include('dog', 'hamster')
-        @results['pets'].should_not include('cat')
-      end
-
-      it "should serialize text areas" do
-        @results['description'].should == 'Descriptive text goes here'
-      end
-
-      it "should serialize select tag with values" do
-        @results['locale'].should == 'en'
-      end
-
-      it "should serialize select tag without values" do
-        @results['region'].should == 'Norway'
-      end
-
-      it "should serialize first option for select tag with no selection" do
-        @results['city'].should == 'London'
-      end
-
-      it "should not serialize a select tag without options" do
-        @results['tendency'].should be_nil
-      end
-    end
-
-    context "with id given on a submit button" do
-      it "should submit the associated form" do
-        @session.click_button('awe123')
-        extract_results(@session)['first_name'].should == 'John'
-      end
-    end
-
-    context "with value given on an image button" do
-      it "should submit the associated form" do
-        @session.click_button('okay')
-        extract_results(@session)['first_name'].should == 'John'
-      end
-    end
-
-    context "with id given on an image button" do
-      it "should submit the associated form" do
-        @session.click_button('okay556')
-        extract_results(@session)['first_name'].should == 'John'
-      end
-    end
-
-    context "with text given on a button defined by <button> tag" do
-      it "should submit the associated form" do
-        @session.click_button('Click me')
-        extract_results(@session)['first_name'].should == 'John'
-      end
-    end
-
-   context "with id given on a button defined by <button> tag" do
-      it "should submit the associated form" do
-        @session.click_button('click_me_123')
-        extract_results(@session)['first_name'].should == 'John'
-      end
-    end
-
-   context "with value given on a button defined by <button> tag" do
-      it "should submit the associated form" do
-        @session.click_button('click_me')
-        extract_results(@session)['first_name'].should == 'John'
-      end
-    end
-
-    context "with a locator that doesn't exist" do
-      it "should raise an error" do
-        running do
-          @session.click_button('does not exist')
-        end.should raise_error(Capybara::ElementNotFound)
-      end
-    end
-
-    it "should serialize and send GET forms" do
-      @session.visit('/form')
-      @session.click_button('med')
-      @results = extract_results(@session)
-      @results['middle_name'].should == 'Darren'
-      @results['foo'].should be_nil
-    end
-
-    it "should follow redirects" do
-      @session.click_button('Go FAR')
-      @session.body.should include('You landed')
-    end
-  end
-
-  describe "#fill_in" do
-    before do
-      @session.visit('/form')
-    end
-
-    it "should fill in a text field by id" do
-      @session.fill_in('form_first_name', :with => 'Harry')
-      @session.click_button('awesome')
-      extract_results(@session)['first_name'].should == 'Harry'
-    end
-
-    it "should fill in a text field by label" do
-      @session.fill_in('First Name', :with => 'Harry')
-      @session.click_button('awesome')
-      extract_results(@session)['first_name'].should == 'Harry'
-    end
-    
-    it "should fill in a text field by label without for" do
-      @session.fill_in('Street', :with => 'Avenue Q')
-      @session.click_button('awesome')
-      extract_results(@session)['street'].should == 'Avenue Q'
-    end
-
-    it "should favour exact label matches over partial matches" do
-      @session.fill_in('Name', :with => 'Harry Jones')
-      @session.click_button('awesome')
-      extract_results(@session)['name'].should == 'Harry Jones'
-    end
-
-    it "should fill in a textarea by id" do
-      @session.fill_in('form_description', :with => 'Texty text')
-      @session.click_button('awesome')
-      extract_results(@session)['description'].should == 'Texty text'
-    end
-
-    it "should fill in a textarea by label" do
-      @session.fill_in('Description', :with => 'Texty text')
-      @session.click_button('awesome')
-      extract_results(@session)['description'].should == 'Texty text'
-    end
-
-    it "should fill in a password field by id" do
-      @session.fill_in('form_password', :with => 'supasikrit')
-      @session.click_button('awesome')
-      extract_results(@session)['password'].should == 'supasikrit'
-    end
-
-    it "should fill in a password field by label" do
-      @session.fill_in('Password', :with => 'supasikrit')
-      @session.click_button('awesome')
-      extract_results(@session)['password'].should == 'supasikrit'
-    end
-
-    context "with a locator that doesn't exist" do
-      it "should raise an error" do
-        running do
-          @session.fill_in('does not exist', :with => 'Blah blah')
-        end.should raise_error(Capybara::ElementNotFound)
-      end
-    end
-  end
-
-  describe "#choose" do
-    before do
-      @session.visit('/form')
-    end
-
-    it "should choose a radio button by id" do
-      @session.choose("gender_male")
-      @session.click_button('awesome')
-      extract_results(@session)['gender'].should == 'male'
-    end
-
-    it "should choose a radio button by label" do
-      @session.choose("Both")
-      @session.click_button('awesome')
-      extract_results(@session)['gender'].should == 'both'
-    end
-
-    context "with a locator that doesn't exist" do
-      it "should raise an error" do
-        running { @session.choose('does not exist') }.should raise_error(Capybara::ElementNotFound)
-      end
-    end
-  end
-
-  describe "#check" do
-    before do
-      @session.visit('/form')
-    end
-
-    it "should check a checkbox by id" do
-      @session.check("form_pets_cat")
-      @session.click_button('awesome')
-      extract_results(@session)['pets'].should include('dog', 'cat', 'hamster')
-    end
-
-    it "should check a checkbox by label" do
-      @session.check("Cat")
-      @session.click_button('awesome')
-      extract_results(@session)['pets'].should include('dog', 'cat', 'hamster')
-    end
-
-    context "with a locator that doesn't exist" do
-      it "should raise an error" do
-        running { @session.check('does not exist') }.should raise_error(Capybara::ElementNotFound)
-      end
-    end
-  end
-
-  describe "#uncheck" do
-    before do
-      @session.visit('/form')
-    end
-
-    it "should uncheck a checkbox by id" do
-      @session.uncheck("form_pets_hamster")
-      @session.click_button('awesome')
-      extract_results(@session)['pets'].should include('dog')
-      extract_results(@session)['pets'].should_not include('hamster')
-    end
-
-    it "should uncheck a checkbox by label" do
-      @session.uncheck("Hamster")
-      @session.click_button('awesome')
-      extract_results(@session)['pets'].should include('dog')
-      extract_results(@session)['pets'].should_not include('hamster')
-    end
-
-    context "with a locator that doesn't exist" do
-      it "should raise an error" do
-        running { @session.uncheck('does not exist') }.should raise_error(Capybara::ElementNotFound)
-      end
-    end
-  end
-
-  describe "#select" do
-    before do
-      @session.visit('/form')
-    end
-
-    it "should select an option from a select box by id" do
-      @session.select("Finish", :from => 'form_locale')
-      @session.click_button('awesome')
-      extract_results(@session)['locale'].should == 'fi'
-    end
->>>>>>> ce914ed4
-
-  #describe '#click_element' do
-  #  it "should click on a element" do
-  #    @session.visit('/with_html')
-  #    @session.click_element('fool_to_cry')
-  #    @session.body.should include('<div id="fool_to_cry">and I go see her sometimes<br />And we make love, so fine<br />I put my head on her shoulder<br /></div>')
-  #  end
-  #end  
   
   it_should_behave_like "all"
   it_should_behave_like "attach_file"
