--- conflicted
+++ resolved
@@ -124,44 +124,4 @@
     @driver.visit('/with_simple_html')
     @driver.response_headers['Content-Type'].should == 'text/html'
   end
-<<<<<<< HEAD
-end
-
-shared_examples_for "driver with node path support" do
-  describe "node relative searching" do
-    before do
-      @driver.visit('/tables')
-      @node = @driver.find('//body').first
-    end
-  
-    it "should be able to navigate/search child nodes" do
-      if @driver.obeys_absolute_xpath
-        @node.all('.//table').size.should == 5
-        @node.find('.//form').all('.//table').size.should == 1
-        @node.find('.//form').find('.//table//caption').text.should == 'Agent'
-      else
-        @node.all('//table').size.should == 5
-        @node.find('//form').all('//table').size.should == 1
-        @node.find('//form').find('//table//caption').text.should == 'Agent'
-      end
-    end
-  end
-end
-
-shared_examples_for "driver without node path support" do
-  describe "node relative searching" do
-    before do
-      @driver.visit('/tables')
-      @node = @driver.find('//body').first
-    end
-  
-    it "should get NotSupportedByDriverError" do
-      running do
-        @node.all('//form')
-      end.should raise_error(Capybara::NotSupportedByDriverError) 
-    end
-    
-  end
-=======
->>>>>>> d298f4dc
 end